[package]
name = "apabbs"
version = "0.2.0"
edition = "2021"

# See more keys and their definitions at https://doc.rust-lang.org/cargo/reference/manifest.html

[dependencies.sqlx]
version = "*"
features = ["postgres", "runtime-tokio-rustls", "time"]

[dependencies]
tokio = { version = "*", features = ["full"] }
axum = { version = "*", features = ["form", "ws", "macros", "multipart"] }
axum-extra = { version = "*", features = ["cookie"] }
dotenv = "*"
tower-http = { version = "*", features = ["trace"] }
tracing = "*"
tracing-subscriber = "*"
minijinja = { version = "*", features = ["loader"] }
futures = "*"
serde = { version = "*", features = ["derive"] }
serde_json = "*"
argon2 = "*"
regex = "*"
uuid = { version = "*", features = ["v4", "fast-rng", "macro-diagnostics"] }
sha256 = "*"
tokio-cron-scheduler = "*"
<<<<<<< HEAD
tokio-util = { version = "*", features = ["io"] }
cocoon = "0.4.2"
=======

[dev-dependencies]
tower = "*"
http-body-util = "*"
mime = "*"
serde_urlencoded = "*"
>>>>>>> 45501f7a
<|MERGE_RESOLUTION|>--- conflicted
+++ resolved
@@ -26,14 +26,11 @@
 uuid = { version = "*", features = ["v4", "fast-rng", "macro-diagnostics"] }
 sha256 = "*"
 tokio-cron-scheduler = "*"
-<<<<<<< HEAD
 tokio-util = { version = "*", features = ["io"] }
 cocoon = "0.4.2"
-=======
 
 [dev-dependencies]
-tower = "*"
+tower = { version = "*", features = ["util"] }
 http-body-util = "*"
 mime = "*"
-serde_urlencoded = "*"
->>>>>>> 45501f7a
+serde_urlencoded = "*"