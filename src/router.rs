--- conflicted
+++ resolved
@@ -30,18 +30,12 @@
 /// URL path router
 ///////////////////////////////////////////////////////////////////////////////////////////////////
 
-<<<<<<< HEAD
-pub fn router(state: AppState) -> axum::Router {
+pub fn router(state: AppState, trace: bool) -> axum::Router {
     use axum::{
         extract::DefaultBodyLimit,
         routing::{get, post},
     };
-    axum::Router::new()
-=======
-pub fn router(state: AppState, trace: bool) -> axum::Router {
-    use axum::routing::{get, post};
     let router = axum::Router::new()
->>>>>>> 45501f7a
         .route("/", get(index))
         .route("/post", post(submit_post))
         .route("/login", get(login_form).post(authenticate))
@@ -50,19 +44,13 @@
         .route("/hash", post(new_hash))
         .route("/hide-rejected-post", post(hide_rejected_post))
         .route("/web-socket", get(web_socket))
-<<<<<<< HEAD
         .route("/admin/update-post-status", post(update_post_status))
-        .layer(init::trace_layer())
-        .layer(DefaultBodyLimit::max(10_000_000))
-        .with_state(state)
-=======
-        .route("/admin/update-post-status", post(update_post_status));
+        .layer(DefaultBodyLimit::max(10_000_000));
     let router = match trace {
         true => router.layer(init::trace_layer()),
         false => router,
     };
     router.with_state(state)
->>>>>>> 45501f7a
 }
 
 ///////////////////////////////////////////////////////////////////////////////////////////////////
@@ -357,7 +345,7 @@
         Router,
     };
     use http_body_util::BodyExt;
-    use tower::ServiceExt; // for `call`, `oneshot`, and `ready`
+    use tower::util::ServiceExt; // for `call`, `oneshot`, and `ready`
 
     const LOCAL_IP: &'static str = "::1";
 
@@ -402,6 +390,8 @@
         let post_submission = PostSubmission {
             body: String::from("test body"),
             anon: Some(String::from("on")),
+            image_name: None,
+            uuid: Uuid::new_v4().hyphenated().to_string(),
         };
         let post_str = serde_urlencoded::to_string(&post_submission).unwrap();
         let anon_token = uuid::Uuid::new_v4().hyphenated().to_string();
@@ -562,6 +552,8 @@
         let post = PostSubmission {
             body: String::from("test body"),
             anon: Some(String::from("on")),
+            image_name: None,
+            uuid: Uuid::new_v4().hyphenated().to_string(),
         }
         .insert(&mut tx, &user, LOCAL_IP)
         .await;
@@ -603,6 +595,8 @@
         let post = PostSubmission {
             body: String::from("test body"),
             anon: Some(String::from("on")),
+            image_name: None,
+            uuid: Uuid::new_v4().hyphenated().to_string(),
         }
         .insert(&mut tx, &post_user, LOCAL_IP)
         .await;
